"""
Base classes for Custom Authenticator to use GitHub OAuth with JupyterHub

Most of the code c/o Kyle Kelley (@rgbkrk)
"""


import os

from tornado import gen, web

from jupyterhub.handlers import BaseHandler
from jupyterhub.auth import Authenticator
from jupyterhub.utils import url_path_join

from traitlets import Unicode, Bool


def guess_callback_uri(protocol, host, hub_server_url):
    return '{proto}://{host}{path}'.format(
        proto=protocol,
        host=host,
        path=url_path_join(
            hub_server_url,
            'oauth_callback'
        )
    )


class OAuthLoginHandler(BaseHandler):
    """Base class for OAuth login handler

    Typically subclasses will need
    """
    scope = []

    def get(self):
        guess_uri = guess_callback_uri(
            self.request.protocol,
            self.request.host,
            self.hub.server.base_url
        )

        redirect_uri = self.authenticator.oauth_callback_url or guess_uri
        self.log.info('oauth redirect: %r', redirect_uri)
        self.authorize_redirect(
            redirect_uri=redirect_uri,
            client_id=self.authenticator.client_id,
            scope=self.scope,
            response_type='code')


class OAuthCallbackHandler(BaseHandler):
    """Basic handler for OAuth callback. Calls authenticator to verify username."""
    @gen.coroutine
    def get(self):
        # TODO: Check if state argument needs to be checked
        username = yield self.authenticator.get_authenticated_user(self, None)

        if username:
            user = self.user_from_username(username)
            self.set_login_cookie(user)
            self.redirect(url_path_join(self.hub.server.base_url, 'home'))
        else:
            # todo: custom error page?
            raise web.HTTPError(403)


class OAuthenticator(Authenticator):
    """Base class for OAuthenticators

    Subclasses must override:

    login_service (string identifying the service provider)
    login_handler (likely a subclass of OAuthLoginHandler)
    authenticate (method takes one arg - the request handler handling the oauth callback)
    """

    login_service = 'override in subclass'
    oauth_callback_url = Unicode(
        os.getenv('OAUTH_CALLBACK_URL', ''),
        config=True,
        help="""Callback URL to use.
        Typically `https://{host}/hub/oauth_callback`"""
    )

    client_id_env = 'OAUTH_CLIENT_ID'
    client_id = Unicode(config=True)
    def _client_id_default(self):
        return os.getenv(self.client_id_env, '')

    client_secret_env = 'OAUTH_CLIENT_SECRET'
    client_secret = Unicode(config=True)
    def _client_secret_default(self):
        return os.getenv(self.client_secret_env, '')

<<<<<<< HEAD
=======
    validate_server_cert_env = 'VALIDATE_SERVER_CERT'
    validate_server_cert = Bool(config=True)
    def _validate_server_cert_default(self):
        return os.getenv(self.validate_server_cert_env, True)

>>>>>>> 512379da
    def login_url(self, base_url):
        return url_path_join(base_url, 'oauth_login')

    login_handler = "Specify login handler class in subclass"
    callback_handler = OAuthCallbackHandler

    def get_handlers(self, app):
        return [
            (r'/oauth_login', self.login_handler),
            (r'/oauth_callback', self.callback_handler),
        ]

    @gen.coroutine
    def authenticate(self, handler, data=None):
        raise NotImplementedError()<|MERGE_RESOLUTION|>--- conflicted
+++ resolved
@@ -94,14 +94,11 @@
     def _client_secret_default(self):
         return os.getenv(self.client_secret_env, '')
 
-<<<<<<< HEAD
-=======
     validate_server_cert_env = 'VALIDATE_SERVER_CERT'
     validate_server_cert = Bool(config=True)
     def _validate_server_cert_default(self):
         return os.getenv(self.validate_server_cert_env, True)
 
->>>>>>> 512379da
     def login_url(self, base_url):
         return url_path_join(base_url, 'oauth_login')
 
