import re
from unittest.mock import Mock

from pytest import fixture, mark, raises
from tornado.web import Application, HTTPError

from ..google import GoogleOAuthenticator, GoogleOAuthHandler

from .mocks import setup_oauth_mock


def user_model(email):
    """Return a user model"""
    return {
        'email': email,
        'hd': email.split('@')[1],
        'verified_email': True
    }


@fixture
def google_client(client):
    setup_oauth_mock(client,
        host=['accounts.google.com', 'www.googleapis.com'],
        access_token_path=re.compile('^(/o/oauth2/token|/oauth2/v4/token)$'),
        user_path='/oauth2/v1/userinfo',
    )
    original_handler_for_user = client.handler_for_user
    # testing Google is harder because it invokes methods inherited from tornado
    # classes
    def handler_for_user(user):
        mock_handler = original_handler_for_user(user)
        mock_handler.request.connection = Mock()
        real_handler = GoogleOAuthHandler(
            application=Application(hub=mock_handler.hub),
            request=mock_handler.request,
        )
        return real_handler
    client.handler_for_user = handler_for_user
    return client


async def test_google(google_client):
    authenticator = GoogleOAuthenticator()
    handler = google_client.handler_for_user(user_model('fake@email.com'))
    user_info = await authenticator.authenticate(handler)
    assert sorted(user_info) == ['auth_state', 'name']
    name = user_info['name']
    assert name == 'fake'
    auth_state = user_info['auth_state']
    assert 'access_token' in auth_state
    assert 'google_user' in auth_state



<<<<<<< HEAD
@mark.gen_test
def test_hosted_domain(google_client):
    authenticator = GoogleOAuthenticator(hosted_domain=['email.com', 'mycollege.edu'])

=======
async def test_hosted_domain(google_client):
    authenticator = GoogleOAuthenticator(hosted_domain='email.com')
>>>>>>> 6723b7e5
    handler = google_client.handler_for_user(user_model('fake@email.com'))#, authenticator)
    user_info = await authenticator.authenticate(handler)
    name = user_info['name']
    assert name == 'fake'

    handler = google_client.handler_for_user(user_model('fake2@mycollege.edu'))#, authenticator)
    user_info = yield authenticator.authenticate(handler)
    name = user_info['name']
    assert name == 'fake2'

    handler = google_client.handler_for_user(user_model('notallowed@notemail.com'))
    with raises(HTTPError) as exc:
<<<<<<< HEAD
        name = yield authenticator.authenticate(handler)
    assert exc.value.status_code == 403
=======
        name = await authenticator.authenticate(handler)
    assert exc.value.status_code == 403

>>>>>>> 6723b7e5
<|MERGE_RESOLUTION|>--- conflicted
+++ resolved
@@ -53,15 +53,8 @@
 
 
 
-<<<<<<< HEAD
-@mark.gen_test
-def test_hosted_domain(google_client):
+async def test_hosted_domain(google_client):
     authenticator = GoogleOAuthenticator(hosted_domain=['email.com', 'mycollege.edu'])
-
-=======
-async def test_hosted_domain(google_client):
-    authenticator = GoogleOAuthenticator(hosted_domain='email.com')
->>>>>>> 6723b7e5
     handler = google_client.handler_for_user(user_model('fake@email.com'))#, authenticator)
     user_info = await authenticator.authenticate(handler)
     name = user_info['name']
@@ -74,11 +67,5 @@
 
     handler = google_client.handler_for_user(user_model('notallowed@notemail.com'))
     with raises(HTTPError) as exc:
-<<<<<<< HEAD
-        name = yield authenticator.authenticate(handler)
-    assert exc.value.status_code == 403
-=======
         name = await authenticator.authenticate(handler)
-    assert exc.value.status_code == 403
-
->>>>>>> 6723b7e5
+    assert exc.value.status_code == 403